--- conflicted
+++ resolved
@@ -1,17 +1,9 @@
 use super::{patches::WaveformType, ClockSettings, DeviceId, MidiChannel};
 use crate::{
     clock::BeatValue,
-<<<<<<< HEAD
     common::SignalType,
-    controllers::{Arpeggiator, LfoController, TestController},
+    controllers::{Arpeggiator, LfoController, SignalPassthroughController, TestController},
     entities::Entity,
-=======
-    common::{DeviceId, SignalType},
-    controllers::{arpeggiator::Arpeggiator, LfoController},
-    entities::BoxedEntity,
-    traits::TestController,
-    ClockSettings, SignalPassthroughController,
->>>>>>> 249b746d
 };
 use serde::{Deserialize, Serialize};
 
@@ -193,9 +185,7 @@
             } => (
                 midi_input_channel,
                 midi_output_channel,
-                BoxedEntity::SignalPassthroughController(Box::new(
-                    SignalPassthroughController::new(),
-                )),
+                Entity::SignalPassthroughController(Box::new(SignalPassthroughController::new())),
             ),
         }
     }

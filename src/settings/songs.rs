--- conflicted
+++ resolved
@@ -295,18 +295,12 @@
     use crate::git_hash;
     use crate::{clock::Clock, IOHelper, Paths, StereoSample};
     use crossbeam::deque::Steal;
-<<<<<<< HEAD
     use std::fs::File;
     use std::io::prelude::*;
     use std::time::Instant;
 
     #[test]
     fn yaml_loads_and_parses() {
-=======
-
-    #[test]
-    fn test_yaml_loads_and_parses() {
->>>>>>> 9b46864f
         let mut path = Paths::test_data_path();
         path.push("kitchen-sink.yaml");
         let yaml = std::fs::read_to_string(path)

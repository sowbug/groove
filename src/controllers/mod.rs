--- conflicted
+++ resolved
@@ -1,5 +1,5 @@
 pub use arpeggiator::Arpeggiator;
-use groove_core::StereoSample;
+use groove_core::{Sample, StereoSample};
 use midly::MidiMessage;
 pub use patterns::{Note, Pattern, PatternManager, PatternMessage};
 pub use sequencers::{BeatSequencer, MidiTickSequencer};
@@ -10,7 +10,6 @@
 pub(crate) mod sequencers;
 
 use crate::{
-<<<<<<< HEAD
     clock::{BeatValue, Clock, ClockTimeUnit, TimeSignature},
     common::{BipolarNormal, ParameterType, SignalType},
     instruments::{
@@ -25,22 +24,9 @@
         ClockSettings,
     },
     traits::{
-        Controllable, Generates, HandlesMidi, HasUid, IsController, Resets, Ticks,
-        TicksWithMessages,
+        Controllable, Generates, HandlesMidi, HasUid, IsController, IsEffect, Resets, Ticks,
+        TicksWithMessages, TransformsAudio,
     },
-=======
-    clock::{BeatValue, Clock, ClockTimeUnit},
-    common::{ParameterType, Sample},
-    settings::{controllers::ControlPathSettings, patches::WaveformType},
-    traits::{Generates, HandlesMidi, IsEffect, Resets, Ticks, TicksWithMessages, TransformsAudio},
-    BipolarNormal, ClockSettings, EntityMessage, Oscillator,
-};
-use crate::{
-    common::{F32ControlValue, SignalType},
-    instruments::envelopes::{EnvelopeFunction, EnvelopeStep, SteppedEnvelope},
-    settings::controllers::ControlStep,
-    traits::{Controllable, HasUid, IsController},
->>>>>>> 249b746d
 };
 use core::fmt::Debug;
 use crossbeam::deque::Worker;
@@ -249,7 +235,6 @@
     }
 }
 
-<<<<<<< HEAD
 #[derive(Display, Debug, EnumString)]
 #[strum(serialize_all = "kebab_case")]
 pub(crate) enum TestControllerControlParams {
@@ -503,7 +488,6 @@
 }
 impl Resets for Trigger {}
 impl HandlesMidi for Trigger {}
-=======
 /// Uses an input signal as a control source.
 #[derive(Control, Debug, Uid)]
 pub struct SignalPassthroughController {
@@ -547,11 +531,7 @@
         input_sample
     }
 
-    fn transform_channel(
-        &mut self,
-        _channel: usize,
-        _input_sample: crate::common::Sample,
-    ) -> crate::common::Sample {
+    fn transform_channel(&mut self, _channel: usize, _input_sample: Sample) -> Sample {
         // We've overridden transform_audio(), so nobody should be calling this
         // method.
         todo!();
@@ -566,7 +546,6 @@
         }
     }
 }
->>>>>>> 249b746d
 
 #[cfg(test)]
 mod tests {
